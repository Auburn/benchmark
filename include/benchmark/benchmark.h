--- conflicted
+++ resolved
@@ -164,10 +164,7 @@
 
 namespace internal {
 class Benchmark;
-<<<<<<< HEAD
 class BenchmarkImp;
-=======
-class BenchmarkFamilies;
 
 template <class T> struct Voider {
     typedef void type;
@@ -181,8 +178,7 @@
     typedef int type;
 };
 
->>>>>>> 18098171
-}
+} // end namespace internal
 
 // State is passed to a running Benchmark and contains state for the
 // benchmark to use.
