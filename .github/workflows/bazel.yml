name: bazel

on:
  push: {}
  pull_request: {}

jobs:
  build-and-test:
    runs-on: ubuntu-latest
    
    steps:
    - uses: actions/checkout@v1

#    - name: mount bazel cache
#      uses: actions/cache@v1
#      with:
#        path: "/home/runner/.cache/bazel"
#        key: bazel

<<<<<<< HEAD
    - name: install bazelisk
      run: |
        curl -LO "https://github.com/bazelbuild/bazelisk/releases/download/v1.7.4/bazelisk-linux-amd64"
        mkdir -p "${GITHUB_WORKSPACE}/bin/"
        mv bazelisk-linux-amd64 "${GITHUB_WORKSPACE}/bin/bazel"
        chmod +x "${GITHUB_WORKSPACE}/bin/bazel"
=======
#    - name: install bazelisk
#      run: |
#        curl -LO "https://github.com/bazelbuild/bazelisk/releases/download/v1.1.0/bazelisk-linux-amd64"
#        mkdir -p "${GITHUB_WORKSPACE}/bin/"
#        mv bazelisk-linux-amd64 "${GITHUB_WORKSPACE}/bin/bazel"
#        chmod +x "${GITHUB_WORKSPACE}/bin/bazel"
>>>>>>> 4c26070d

#    - name: build
#      run: |
#        "${GITHUB_WORKSPACE}/bin/bazel" build //...
        
#    - name: test
#      run: |
#        "${GITHUB_WORKSPACE}/bin/bazel" test //test/...<|MERGE_RESOLUTION|>--- conflicted
+++ resolved
@@ -17,21 +17,13 @@
 #        path: "/home/runner/.cache/bazel"
 #        key: bazel
 
-<<<<<<< HEAD
-    - name: install bazelisk
-      run: |
-        curl -LO "https://github.com/bazelbuild/bazelisk/releases/download/v1.7.4/bazelisk-linux-amd64"
-        mkdir -p "${GITHUB_WORKSPACE}/bin/"
-        mv bazelisk-linux-amd64 "${GITHUB_WORKSPACE}/bin/bazel"
-        chmod +x "${GITHUB_WORKSPACE}/bin/bazel"
-=======
+
 #    - name: install bazelisk
 #      run: |
-#        curl -LO "https://github.com/bazelbuild/bazelisk/releases/download/v1.1.0/bazelisk-linux-amd64"
+#        curl -LO "https://github.com/bazelbuild/bazelisk/releases/download/v1.7.4/bazelisk-linux-amd64"
 #        mkdir -p "${GITHUB_WORKSPACE}/bin/"
 #        mv bazelisk-linux-amd64 "${GITHUB_WORKSPACE}/bin/bazel"
 #        chmod +x "${GITHUB_WORKSPACE}/bin/bazel"
->>>>>>> 4c26070d
 
 #    - name: build
 #      run: |
